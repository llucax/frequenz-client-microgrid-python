--- conflicted
+++ resolved
@@ -1,6 +1,5 @@
 # Frequenz Microgrid API Client Release Notes
 
-<<<<<<< HEAD
 ## Upgrading
 
 - `ApiClient`:
@@ -15,8 +14,4 @@
 ## New Features
 
 - The client now inherits from `frequenz.client.base.BaseApiClient`, so it provides a few new features, like `disconnect()`ing or using it as a context manager. Please refer to the [`BaseApiClient` documentation](https://frequenz-floss.github.io/frequenz-client-base-python/latest/reference/frequenz/client/base/client/#frequenz.client.base.client.BaseApiClient) for more information on these features.
-=======
-## New Features
-
-- The client now supports setting reactive power for components through the new `set_reactive_power` method.
->>>>>>> bb446f54
+- The client now supports setting reactive power for components through the new `set_reactive_power` method.